--- conflicted
+++ resolved
@@ -500,47 +500,7 @@
         return ("dotnet", "build");
     }
 
-<<<<<<< HEAD
     private async Task RunMSBuildAsync(string projectFile, Warning[] expectedWarnings, string[]? expectedConsoleOutputs = null, bool expectUnusedMsvcLibrariesLog = false)
-=======
-    // From: https://docs.microsoft.com/en-us/dotnet/standard/io/how-to-copy-directories
-    private static void DirectoryCopy(string sourceDirName, string destDirName)
-    {
-        // Get the subdirectories for the specified directory.
-        var dir = new DirectoryInfo(sourceDirName);
-
-        if (!dir.Exists)
-        {
-            throw new DirectoryNotFoundException($"Source directory does not exist or could not be found: {sourceDirName}");
-        }
-
-        var subdirs = dir.GetDirectories();
-
-        // If the destination directory doesn't exist, create it.
-        if (!Directory.Exists(destDirName))
-        {
-            Directory.CreateDirectory(destDirName);
-        }
-
-        // Get the files in the directory and copy them to the new location.
-        var files = dir.GetFiles();
-        foreach (var file in files)
-        {
-            var destFile = Path.Combine(destDirName, file.Name);
-            file.CopyTo(destFile, false);
-        }
-
-        // Copy subdirectories and their contents to new location.
-        foreach (var subdir in subdirs)
-        {
-            var destSubdirName = Path.Combine(destDirName, subdir.Name);
-            DirectoryCopy(subdir.FullName, destSubdirName);
-        }
-    }
-
-    private async Task RunMSBuildAsync(string projectFile, Warning[] expectedWarnings, string[]? expectedConsoleOutputs = null, bool expectUnusedMsvcLibrariesLog = false,
-                                       bool enableReferenceTrimmerDiagnostics = false)
->>>>>>> bd20381d
     {
         var testDataSourcePath = Path.GetFullPath(Path.Combine("TestData", TestContext?.TestName ?? string.Empty));
 
