--- conflicted
+++ resolved
@@ -136,11 +136,7 @@
     public void BuildPackageReference()
     {
         RunMSBuild(
-<<<<<<< HEAD
-            projectFile: "Library/Library.csproj",
-=======
-            projectFile: @"Library/Library.csproj",
->>>>>>> ce2befa1
+            projectFile: "Library/Library.csproj",
             expectedWarnings: Array.Empty<string>());
     }
 
@@ -176,7 +172,7 @@
     public void TargetFrameworkWithOs()
     {
         RunMSBuild(
-            projectFile: @"Library/Library.csproj",
+            projectFile: "Library/Library.csproj",
             expectedWarnings: Array.Empty<string>());
     }
 
@@ -184,7 +180,7 @@
     public void AbsoluteIntermediateOutputPath()
     {
         RunMSBuild(
-            projectFile: @"Library/Library.csproj",
+            projectFile: "Library/Library.csproj",
             expectedWarnings: Array.Empty<string>());
     }
 
@@ -192,7 +188,7 @@
     public void BuildExtensions()
     {
         RunMSBuild(
-            projectFile: @"Library/Library.csproj",
+            projectFile: "Library/Library.csproj",
             expectedWarnings: Array.Empty<string>());
     }
 
@@ -200,7 +196,7 @@
     public void ReferenceInPackage()
     {
         RunMSBuild(
-            projectFile: @"Tests/Tests.csproj",
+            projectFile: "Tests/Tests.csproj",
             expectedWarnings: Array.Empty<string>());
     }
 
